--- conflicted
+++ resolved
@@ -4,11 +4,8 @@
 edition = "2021"
 
 [dependencies]
-<<<<<<< HEAD
 soroban-sdk = "^23.0.0"
-=======
 soroban-sdk = { workspace = true }
 
 [dev-dependencies]
-soroban-sdk = { workspace = true, features = ["testutils"] }
->>>>>>> 20a3998f
+soroban-sdk = { workspace = true, features = ["testutils"] }